use crate::authvalue::AuthValue;
use crate::error::TpmError;
use crate::pin::PinValue;
use crate::provider::{Tpm, TpmES256, TpmHmacS256, TpmMsExtensions, TpmRS256};
use crate::structures::{
    ES256Key, HmacS256Key, LoadableES256Key, LoadableHmacS256Key, LoadableRS256Key,
    LoadableStorageKey, RS256Key, SealedData, StorageKey,
};
use crate::wrap::{unwrap_aes256gcm, unwrap_aes256gcm_nonce16, wrap_aes256gcm};
use crypto_glue::{
    aes256::{self},
    aes256gcm::{
        self, AeadInPlace, Aes256Gcm, Aes256GcmN16, Aes256GcmNonce16, Aes256GcmTag, KeyInit,
    },
    ecdsa_p256::{
        self, EcdsaP256Digest, EcdsaP256PrivateKey, EcdsaP256PublicKey, EcdsaP256Signature,
        EcdsaP256SigningKey,
    },
    hmac_s256::{self, HmacSha256Output},
    rsa::{self, RS256Digest, RS256PrivateKey, RS256PublicKey, RS256Signature, RS256SigningKey},
    s256,
    sha1,
    traits::*,
    // x509::Certificate,
};
use tracing::error;

#[derive(Default)]
pub struct SoftTpm {}

<<<<<<< HEAD
impl SoftTpm {
    pub fn new() -> Self {
        SoftTpm::default()
    }
}

impl TpmFullSupport for SoftTpm {}

=======
>>>>>>> ecb684cf
impl Tpm for SoftTpm {
    // create a root-storage-key
    fn root_storage_key_create(
        &mut self,
        auth_value: &AuthValue,
    ) -> Result<LoadableStorageKey, TpmError> {
        // Key to encrypt
        let key_to_wrap = aes256::new_key();

        match auth_value {
            AuthValue::Key256Bit { auth_key } => {
                wrap_aes256gcm!(auth_key, key_to_wrap).map(|(enc_key, tag, nonce)| {
                    LoadableStorageKey::SoftAes256GcmV2 {
                        enc_key,
                        tag,
                        nonce,
                    }
                })
            }
        }
    }

    fn machine_key_create(
        &mut self,
        auth_value: &AuthValue,
    ) -> Result<LoadableStorageKey, TpmError> {
        self.root_storage_key_create(auth_value)
    }

    // load root storage key
    fn root_storage_key_load(
        &mut self,
        auth_value: &AuthValue,
        lsk: &LoadableStorageKey,
    ) -> Result<StorageKey, TpmError> {
        match (auth_value, lsk) {
            (
                AuthValue::Key256Bit { auth_key },
                LoadableStorageKey::SoftAes256GcmV2 {
                    enc_key,
                    tag,
                    nonce,
                },
            ) => unwrap_aes256gcm!(auth_key, enc_key, tag, nonce)
                .map(|key| StorageKey::SoftAes256GcmV2 { key }),
            (
                AuthValue::Key256Bit { auth_key },
                LoadableStorageKey::SoftAes256GcmV1 {
                    key: key_to_unwrap,
                    tag,
                    iv,
                },
            ) => unwrap_aes256gcm_nonce16!(auth_key, key_to_unwrap, tag, iv)
                .and_then(|key| {
                    aes256::key_from_vec(key.to_vec()).ok_or(TpmError::Aes256KeyInvalid)
                })
                .map(|key| StorageKey::SoftAes256GcmV2 { key }),
            (_, LoadableStorageKey::TpmAes128CfbV1 { .. }) => Err(TpmError::IncorrectKeyType),
        }
    }

    fn machine_key_load(
        &mut self,
        auth_value: &AuthValue,
        lsk: &LoadableStorageKey,
    ) -> Result<StorageKey, TpmError> {
        self.root_storage_key_load(auth_value, lsk)
    }

    // create a subordinate storage key.
    fn storage_key_create(
        &mut self,
        parent_key: &StorageKey,
    ) -> Result<LoadableStorageKey, TpmError> {
        let key_to_wrap = aes256::new_key();

        match parent_key {
            StorageKey::SoftAes256GcmV2 { key: parent_key } => {
                wrap_aes256gcm!(parent_key, key_to_wrap).map(|(enc_key, tag, nonce)| {
                    LoadableStorageKey::SoftAes256GcmV2 {
                        enc_key,
                        tag,
                        nonce,
                    }
                })
            }
            StorageKey::Tpm { .. } => Err(TpmError::IncorrectKeyType),
        }
    }

    fn storage_key_load(
        &mut self,
        parent_key: &StorageKey,
        lsk: &LoadableStorageKey,
    ) -> Result<StorageKey, TpmError> {
        match (parent_key, lsk) {
            (
                StorageKey::SoftAes256GcmV2 { key: parent_key },
                LoadableStorageKey::SoftAes256GcmV2 {
                    enc_key,
                    tag,
                    nonce,
                },
            ) => unwrap_aes256gcm!(parent_key, enc_key, tag, nonce)
                .map(|key| StorageKey::SoftAes256GcmV2 { key }),
            (
                StorageKey::SoftAes256GcmV2 { key: parent_key },
                LoadableStorageKey::SoftAes256GcmV1 {
                    key: key_to_unwrap,
                    tag,
                    iv,
                },
            ) => unwrap_aes256gcm_nonce16!(parent_key, key_to_unwrap, tag, iv)
                .and_then(|key| {
                    aes256::key_from_vec(key.to_vec()).ok_or(TpmError::Aes256KeyInvalid)
                })
                .map(|key| StorageKey::SoftAes256GcmV2 { key }),
            (_, LoadableStorageKey::TpmAes128CfbV1 { .. }) | (StorageKey::Tpm { .. }, _) => {
                Err(TpmError::IncorrectKeyType)
            }
        }
    }

    // Create a storage key that has a pin value to protect it.
    fn storage_key_create_pin(
        &mut self,
        parent_key: &StorageKey,
        pin: &PinValue,
    ) -> Result<LoadableStorageKey, TpmError> {
        let key_to_wrap = aes256::new_key();

        match parent_key {
            StorageKey::SoftAes256GcmV2 { key: parent_key } => {
                let wrapping_key = pin.derive_aes_256(parent_key)?;
                wrap_aes256gcm!(&wrapping_key, key_to_wrap).map(|(enc_key, tag, nonce)| {
                    LoadableStorageKey::SoftAes256GcmV2 {
                        enc_key,
                        tag,
                        nonce,
                    }
                })
            }
            StorageKey::Tpm { .. } => Err(TpmError::IncorrectKeyType),
        }
    }

    fn storage_key_load_pin(
        &mut self,
        parent_key: &StorageKey,
        pin: &PinValue,
        lsk: &LoadableStorageKey,
    ) -> Result<StorageKey, TpmError> {
        match (parent_key, lsk) {
            (
                StorageKey::SoftAes256GcmV2 { key: parent_key },
                LoadableStorageKey::SoftAes256GcmV2 {
                    enc_key,
                    tag,
                    nonce,
                },
            ) => {
                let wrapping_key = pin.derive_aes_256(parent_key)?;
                unwrap_aes256gcm!(&wrapping_key, enc_key, tag, nonce)
                    .map(|key| StorageKey::SoftAes256GcmV2 { key })
            }
            (
                StorageKey::SoftAes256GcmV2 { key: parent_key },
                LoadableStorageKey::SoftAes256GcmV1 {
                    key: key_to_unwrap,
                    tag,
                    iv,
                },
            ) => {
                let wrapping_key = pin.derive_aes_256(parent_key)?;
                unwrap_aes256gcm_nonce16!(&wrapping_key, key_to_unwrap, tag, iv)
                    .and_then(|key| {
                        aes256::key_from_vec(key.to_vec()).ok_or(TpmError::Aes256KeyInvalid)
                    })
                    .map(|key| StorageKey::SoftAes256GcmV2 { key })
            }
            (_, LoadableStorageKey::TpmAes128CfbV1 { .. }) | (StorageKey::Tpm { .. }, _) => {
                Err(TpmError::IncorrectKeyType)
            }
        }
    }

    fn seal_data(
        &mut self,
        key: &StorageKey,
        data_to_seal: Zeroizing<Vec<u8>>,
    ) -> Result<SealedData, TpmError> {
        match key {
            StorageKey::SoftAes256GcmV2 { key: parent_key } => {
                wrap_aes256gcm!(parent_key, data_to_seal)
                    .map(|(data, tag, nonce)| SealedData::SoftAes256GcmV2 { data, tag, nonce })
            }
            StorageKey::Tpm { .. } => Err(TpmError::IncorrectKeyType),
        }
    }

    fn unseal_data(
        &mut self,
        key: &StorageKey,
        data_to_unseal: &SealedData,
    ) -> Result<Zeroizing<Vec<u8>>, TpmError> {
        match (key, data_to_unseal) {
            (
                StorageKey::SoftAes256GcmV2 { key: parent_key },
                SealedData::SoftV1 { data, tag, iv },
            ) => {
                unwrap_aes256gcm_nonce16!(parent_key, data, tag, iv)
            }
            (
                StorageKey::SoftAes256GcmV2 { key: parent_key },
                SealedData::SoftAes256GcmV2 { data, tag, nonce },
            ) => {
                unwrap_aes256gcm!(parent_key, data, tag, nonce)
            }
            (StorageKey::Tpm { .. }, _) | (_, SealedData::TpmAes256GcmV2 { .. }) => {
                Err(TpmError::IncorrectKeyType)
            }
        }
    }

    // duplicable?
}

impl TpmHmacS256 for SoftTpm {
    fn hmac_s256_create(
        &mut self,
        parent_key: &StorageKey,
    ) -> Result<LoadableHmacS256Key, TpmError> {
        let key_to_wrap = hmac_s256::new_key();

        match parent_key {
            StorageKey::SoftAes256GcmV2 { key: parent_key } => {
                wrap_aes256gcm!(parent_key, key_to_wrap).map(|(enc_key, tag, nonce)| {
                    LoadableHmacS256Key::SoftAes256GcmV2 {
                        enc_key,
                        tag,
                        nonce,
                    }
                })
            }
            StorageKey::Tpm { .. } => Err(TpmError::IncorrectKeyType),
        }
    }

    fn hmac_s256_load(
        &mut self,
        parent_key: &StorageKey,
        hmac_key: &LoadableHmacS256Key,
    ) -> Result<HmacS256Key, TpmError> {
        match (parent_key, hmac_key) {
            (
                StorageKey::SoftAes256GcmV2 { key: parent_key },
                LoadableHmacS256Key::SoftAes256GcmV2 {
                    enc_key,
                    tag,
                    nonce,
                },
            ) => unwrap_aes256gcm!(parent_key, enc_key, tag, nonce)
                .map(|key| HmacS256Key::SoftAes256GcmV2 { key }),
            (
                StorageKey::SoftAes256GcmV2 { key: parent_key },
                LoadableHmacS256Key::SoftSha256V1 {
                    key: key_to_unwrap,
                    tag,
                    iv,
                },
            ) => {
                tracing::trace!(key_size = %hmac_s256::key_size());
                tracing::trace!(new_key_size = %key_to_unwrap.len());

                let key = unwrap_aes256gcm_nonce16!(parent_key, key_to_unwrap, tag, iv)?;

                let mut empty_key: [u8; 64] = [0; 64];

                if let Some(view) = empty_key.get_mut(..32) {
                    view.copy_from_slice(&key)
                }

                let empty_key = hmac_s256::key_from_bytes(empty_key);

                Ok(HmacS256Key::SoftAes256GcmV2 { key: empty_key })
            }
            (StorageKey::Tpm { .. }, _) | (_, LoadableHmacS256Key::TpmSha256V1 { .. }) => {
                Err(TpmError::IncorrectKeyType)
            }
        }
    }

    fn hmac_s256(
        &mut self,
        hmac_key: &HmacS256Key,
        data: &[u8],
    ) -> Result<HmacSha256Output, TpmError> {
        match hmac_key {
            HmacS256Key::SoftAes256GcmV2 { key } => Ok(hmac_s256::oneshot(key, data)),
            HmacS256Key::Tpm { .. } => Err(TpmError::IncorrectKeyType),
        }
    }
}

impl TpmES256 for SoftTpm {
    fn es256_create(&mut self, parent_key: &StorageKey) -> Result<LoadableES256Key, TpmError> {
        let key_to_wrap = ecdsa_p256::new_key();

        match parent_key {
            StorageKey::SoftAes256GcmV2 { key: parent_key } => {
                let key_to_wrap_field = key_to_wrap.to_bytes();

                wrap_aes256gcm!(parent_key, key_to_wrap_field).map(|(enc_key, tag, nonce)| {
                    LoadableES256Key::SoftAes256GcmV2 {
                        enc_key,
                        tag,
                        nonce,
                    }
                })
            }
            StorageKey::Tpm { .. } => Err(TpmError::IncorrectKeyType),
        }
    }

    fn es256_load(
        &mut self,
        parent_key: &StorageKey,
        es256_key: &LoadableES256Key,
    ) -> Result<ES256Key, TpmError> {
        match (parent_key, es256_key) {
            (
                StorageKey::SoftAes256GcmV2 { key: parent_key },
                LoadableES256Key::SoftAes256GcmV2 {
                    enc_key,
                    tag,
                    nonce,
                },
            ) => unwrap_aes256gcm!(parent_key, enc_key, tag, nonce)
                .and_then(|field_key| {
                    EcdsaP256PrivateKey::from_bytes(&field_key)
                        .map_err(|_| TpmError::EcKeyToPrivateKey)
                })
                .map(|key| ES256Key::SoftAes256GcmV2 { key }),
            (StorageKey::Tpm { .. }, _) | (_, LoadableES256Key::TpmV1 { .. }) => {
                Err(TpmError::IncorrectKeyType)
            }
        }
    }

    fn es256_public(&mut self, es256_key: &ES256Key) -> Result<EcdsaP256PublicKey, TpmError> {
        match es256_key {
            ES256Key::SoftAes256GcmV2 { key } => Ok(key.public_key()),
            ES256Key::Tpm { .. } => Err(TpmError::IncorrectKeyType),
        }
    }

    fn es256_sign(
        &mut self,
        es256_key: &ES256Key,
        data: &[u8],
    ) -> Result<EcdsaP256Signature, TpmError> {
        match es256_key {
            ES256Key::SoftAes256GcmV2 { key } => {
                let mut digest = EcdsaP256Digest::new();
                digest.update(data);

                let signer = EcdsaP256SigningKey::from(key);
                signer
                    .try_sign_digest(digest)
                    .map_err(|_| TpmError::EcdsaSignature)
            }
            ES256Key::Tpm { .. } => Err(TpmError::IncorrectKeyType),
        }
    }
}

impl TpmRS256 for SoftTpm {
    fn rs256_create(&mut self, parent_key: &StorageKey) -> Result<LoadableRS256Key, TpmError> {
        let key_to_wrap = rsa::new_key(rsa::MIN_BITS).map_err(|err| {
            error!(?err, "Unable to generate RSA private key");
            TpmError::RsaGenerate
        })?;

        self.rs256_import(parent_key, key_to_wrap)
    }

    fn rs256_load(
        &mut self,
        parent_key: &StorageKey,
        rs256_key: &LoadableRS256Key,
    ) -> Result<RS256Key, TpmError> {
        match (parent_key, rs256_key) {
            (
                StorageKey::SoftAes256GcmV2 { key: parent_key },
                LoadableRS256Key::SoftAes256GcmV2 {
                    enc_key,
                    tag,
                    nonce,
                },
            ) => {
                let key =
                    unwrap_aes256gcm!(parent_key, enc_key, tag, nonce).and_then(|pkcs8_bytes| {
                        RS256PrivateKey::from_pkcs8_der(&pkcs8_bytes)
                            .map_err(|_| TpmError::RsaPrivateFromDer)
                    })?;

                let key = Box::new(key);

                Ok(RS256Key::SoftAes256GcmV2 { key })
            }
            (
                StorageKey::SoftAes256GcmV2 { key: parent_key },
                LoadableRS256Key::Soft2048V1 {
                    key: key_to_unwrap,
                    tag,
                    iv,
                    cek,
                },
            ) => {
                let key = unwrap_aes256gcm_nonce16!(parent_key, key_to_unwrap, tag, iv).and_then(
                    |pkcs1_bytes| {
                        RS256PrivateKey::from_pkcs1_der(&pkcs1_bytes).map_err(|err| {
                            error!(?err, "rsa private from der");
                            TpmError::RsaPrivateFromDer
                        })
                    },
                )?;

                let padding = rsa::Oaep::new::<sha1::Sha1>();
                let cek_vec = key
                    .decrypt(padding, cek)
                    .map_err(|_| TpmError::RsaOaepDecrypt)?;

                let content_encryption_key =
                    aes256::key_from_vec(cek_vec).ok_or(TpmError::Aes256KeyInvalid)?;

                let key = Box::new(key);

                Ok(RS256Key::SoftAes256GcmV2Cek {
                    key,
                    content_encryption_key,
                })
            }
            (
                StorageKey::SoftAes256GcmV2 { key: parent_key },
                LoadableRS256Key::Soft2048V2 {
                    key: key_to_unwrap,
                    tag,
                    iv,
                },
            ) => {
                let key = unwrap_aes256gcm_nonce16!(parent_key, key_to_unwrap, tag, iv).and_then(
                    |pkcs1_bytes| {
                        RS256PrivateKey::from_pkcs1_der(&pkcs1_bytes).map_err(|err| {
                            error!(?err, "rsa private from der");
                            TpmError::RsaPrivateFromDer
                        })
                    },
                )?;

                let key = Box::new(key);

                Ok(RS256Key::SoftAes256GcmV2 { key })
            }
            (StorageKey::Tpm { .. }, _) | (_, LoadableRS256Key::TpmV1 { .. }) => {
                Err(TpmError::IncorrectKeyType)
            }
        }
    }

    fn rs256_public(&mut self, rs256_key: &RS256Key) -> Result<RS256PublicKey, TpmError> {
        match rs256_key {
            RS256Key::SoftAes256GcmV2Cek { key, .. } | RS256Key::SoftAes256GcmV2 { key } => {
                Ok(RS256PublicKey::from(key.as_ref()))
            }
            RS256Key::Tpm { .. } => Err(TpmError::IncorrectKeyType),
        }
    }

    fn rs256_sign(
        &mut self,
        rs256_key: &RS256Key,
        data: &[u8],
    ) -> Result<RS256Signature, TpmError> {
        match rs256_key {
            RS256Key::SoftAes256GcmV2Cek { key, .. } | RS256Key::SoftAes256GcmV2 { key } => {
                let mut digest = RS256Digest::new();
                digest.update(data);

                let signer = RS256SigningKey::new(key.as_ref().clone());

                signer
                    .try_sign_digest(digest)
                    .map_err(|_| TpmError::RsaPkcs115Sign)
            }
            RS256Key::Tpm { .. } => Err(TpmError::IncorrectKeyType),
        }
    }

    fn rs256_oaep_dec(
        &mut self,
        rs256_key: &RS256Key,
        encrypted_data: &[u8],
    ) -> Result<Vec<u8>, TpmError> {
        match rs256_key {
            RS256Key::SoftAes256GcmV2Cek { key, .. } | RS256Key::SoftAes256GcmV2 { key } => {
                let padding = rsa::Oaep::new::<s256::Sha256>();
                key.decrypt(padding, encrypted_data)
                    .map_err(|_| TpmError::RsaOaepDecrypt)
            }
            RS256Key::Tpm { .. } => Err(TpmError::IncorrectKeyType),
        }
    }

    fn rs256_import(
        &mut self,
        parent_key: &StorageKey,
        key_to_import: RS256PrivateKey,
    ) -> Result<LoadableRS256Key, TpmError> {
        match parent_key {
            StorageKey::SoftAes256GcmV2 { key: parent_key } => {
                let key_to_wrap_pkcs8 = key_to_import.to_pkcs8_der().map_err(|err| {
                    error!(?err, "Unable to serialise RSA private key to der");
                    TpmError::RsaPrivateToDer
                })?;

                let (enc_key, tag, nonce) =
                    wrap_aes256gcm!(parent_key, key_to_wrap_pkcs8.to_bytes())?;

                Ok(LoadableRS256Key::SoftAes256GcmV2 {
                    enc_key,
                    tag,
                    nonce,
                })
            }
            StorageKey::Tpm { .. } => Err(TpmError::IncorrectKeyType),
        }
    }
}

impl TpmMsExtensions for SoftTpm {
    fn rs256_oaep_dec_sha1(
        &mut self,
        rs256_key: &RS256Key,
        encrypted_data: &[u8],
    ) -> Result<Zeroizing<Vec<u8>>, TpmError> {
        match rs256_key {
            RS256Key::SoftAes256GcmV2Cek { key, .. } | RS256Key::SoftAes256GcmV2 { key } => {
                let padding = rsa::Oaep::new::<sha1::Sha1>();
                key.decrypt(padding, encrypted_data)
                    .map(|data| data.into())
                    .map_err(|_| TpmError::RsaOaepDecrypt)
            }
            RS256Key::Tpm { .. } => Err(TpmError::IncorrectKeyType),
        }
    }

    fn rs256_yield_cek(&mut self, key: &RS256Key) -> Option<StorageKey> {
        match key {
            RS256Key::SoftAes256GcmV2Cek {
                key: _,
                content_encryption_key,
            } => Some(StorageKey::SoftAes256GcmV2 {
                key: content_encryption_key.clone(),
            }),
            RS256Key::SoftAes256GcmV2 { .. } | RS256Key::Tpm { .. } => None,
        }
    }
}

impl SoftTpm {
    pub(crate) fn ms_hello_key_load_legacy(
        parent_key: &StorageKey,
        pin: &PinValue,
        key_to_unwrap: &Vec<u8>,
        tag: &[u8],
        iv: &[u8],
    ) -> Result<(RS256Key, StorageKey), TpmError> {
        match parent_key {
            StorageKey::SoftAes256GcmV2 { key: parent_key } => {
                let wrapping_key = pin.derive_aes_256(parent_key)?;

                let key = unwrap_aes256gcm_nonce16!(&wrapping_key, key_to_unwrap, tag, iv)
                    .and_then(|pkcs1_bytes| {
                        RS256PrivateKey::from_pkcs1_der(&pkcs1_bytes).map_err(|err| {
                            error!(?err, "rsa private from der");
                            TpmError::RsaPrivateFromDer
                        })
                    })?;

                // Box the rsa key
                let key = Box::new(key);

                Ok((
                    RS256Key::SoftAes256GcmV2 { key },
                    StorageKey::SoftAes256GcmV2 { key: wrapping_key },
                ))
            }
            StorageKey::Tpm { .. } => Err(TpmError::IncorrectKeyType),
        }
    }
}

#[cfg(test)]
mod tests {
    use super::SoftTpm;
    use crate::authvalue::AuthValue;
    use crate::provider::{Tpm, TpmHmacS256, TpmMsExtensions, TpmRS256};
    use crate::structures::{
        LoadableHmacS256Key, LoadableRS256Key, LoadableStorageKey, SealedData,
    };
    use crypto_glue::traits::Zeroizing;

    #[test]
    fn soft_tpm_storage() {
        let soft_tpm = SoftTpm::default();

        crate::tests::test_tpm_storage(soft_tpm);
    }

    #[test]
    fn soft_tpm_hmac() {
        let soft_tpm = SoftTpm::default();

        crate::tests::test_tpm_hmac(soft_tpm);
    }

    #[test]
    fn soft_tpm_ecdsa_p256() {
        let soft_tpm = SoftTpm::default();

        crate::tests::test_tpm_ecdsa_p256(soft_tpm);
    }

    #[test]
    fn soft_tpm_rs256() {
        let soft_tpm = SoftTpm::default();

        crate::tests::test_tpm_rs256(soft_tpm);
    }

    #[test]
    fn soft_tpm_msoapxbc() {
        let soft_tpm = SoftTpm::default();

        crate::tests::test_tpm_msoapxbc(soft_tpm);
    }

    #[test]
    fn test_legacy_hmac_load() {
        let _ = tracing_subscriber::fmt::try_init();

        // Test values were extracted from version 0.2.0 for compatibility checking
        let auth_value = AuthValue::from([
            252, 167, 3, 221, 57, 147, 94, 141, 210, 66, 87, 126, 91, 77, 169, 43, 42, 92, 171, 74,
            158, 85, 161, 55, 79, 85, 180, 29, 12, 209, 19, 173,
        ]);

        let loadable_root = LoadableStorageKey::SoftAes256GcmV1 {
            key: Zeroizing::new(
                [
                    17, 66, 23, 95, 209, 206, 86, 81, 44, 2, 50, 137, 40, 130, 156, 39, 118, 200,
                    52, 54, 91, 34, 136, 24, 22, 70, 83, 150, 211, 188, 60, 180,
                ]
                .into(),
            ),
            tag: [
                111, 73, 224, 22, 91, 180, 12, 192, 201, 109, 85, 109, 51, 52, 18, 182,
            ],
            iv: [
                87, 117, 127, 13, 107, 56, 93, 64, 136, 30, 67, 81, 37, 136, 60, 93,
            ],
        };

        let loadable_hmac = LoadableHmacS256Key::SoftSha256V1 {
            key: Zeroizing::new(
                [
                    219, 171, 238, 89, 195, 110, 32, 176, 235, 113, 171, 15, 0, 226, 141, 3, 223,
                    237, 240, 47, 51, 227, 53, 7, 84, 70, 254, 151, 62, 97, 187, 25,
                ]
                .into(),
            ),
            tag: [
                183, 248, 10, 77, 69, 161, 167, 131, 240, 17, 79, 47, 18, 117, 119, 163,
            ],
            iv: [
                195, 77, 79, 140, 167, 246, 59, 58, 76, 15, 75, 70, 121, 254, 54, 114,
            ],
        };

        let expected_hmac = [
            78, 92, 177, 219, 206, 45, 235, 80, 202, 98, 171, 79, 120, 129, 65, 57, 126, 152, 59,
            176, 181, 39, 219, 160, 35, 245, 76, 128, 193, 82, 25, 195,
        ];

        let data = [0, 1, 2, 3];

        // =============================================

        let mut soft_tpm = SoftTpm::default();

        let root_storage = soft_tpm
            .root_storage_key_load(&auth_value, &loadable_root)
            .unwrap();

        let hmac_key = soft_tpm
            .hmac_s256_load(&root_storage, &loadable_hmac)
            .unwrap();

        let calced_hmac = soft_tpm.hmac_s256(&hmac_key, &data).unwrap();

        assert_eq!(calced_hmac.into_bytes().as_slice(), expected_hmac);
    }

    #[test]
    fn test_legacy_storage_load() {
        let _ = tracing_subscriber::fmt::try_init();
    }

    #[test]
    fn test_legacy_ms_oapxbc_load() {
        let _ = tracing_subscriber::fmt::try_init();

        // Test values were extracted from version 0.2.0 for compatibility checking
        let auth_value = AuthValue::from([
            13, 98, 135, 87, 35, 238, 254, 8, 65, 7, 84, 138, 101, 116, 123, 94, 2, 117, 7, 7, 162,
            201, 147, 126, 203, 90, 201, 218, 133, 124, 70, 134,
        ]);

        let loadable_root = LoadableStorageKey::SoftAes256GcmV1 {
            key: Zeroizing::new(
                [
                    55, 158, 111, 36, 38, 198, 93, 157, 81, 235, 4, 61, 240, 164, 119, 203, 38,
                    163, 10, 176, 48, 170, 108, 223, 5, 113, 175, 31, 4, 122, 7, 58,
                ]
                .into(),
            ),
            tag: [
                127, 177, 97, 33, 20, 34, 3, 120, 50, 51, 114, 224, 182, 182, 214, 189,
            ],
            iv: [
                221, 170, 54, 22, 80, 116, 44, 88, 9, 199, 174, 182, 209, 170, 25, 172,
            ],
        };

        let loadable_ms_oapxbc = LoadableRS256Key::Soft2048V1 {
            key: [
                239, 232, 121, 71, 97, 72, 77, 184, 214, 47, 51, 127, 240, 219, 97, 40, 122, 24,
                128, 131, 245, 74, 41, 10, 183, 112, 54, 143, 179, 174, 54, 97, 237, 42, 127, 197,
                214, 186, 46, 107, 98, 60, 18, 40, 85, 96, 210, 174, 234, 91, 44, 3, 88, 113, 145,
                40, 36, 145, 133, 33, 174, 9, 169, 70, 88, 163, 120, 82, 16, 147, 79, 222, 222,
                244, 209, 78, 73, 183, 66, 157, 63, 251, 153, 26, 115, 159, 96, 169, 99, 250, 55,
                75, 226, 199, 5, 137, 141, 53, 118, 36, 127, 61, 42, 9, 130, 65, 175, 112, 9, 227,
                217, 87, 211, 65, 3, 38, 219, 183, 74, 195, 21, 80, 200, 230, 55, 199, 78, 220,
                100, 207, 200, 104, 170, 137, 3, 144, 148, 39, 54, 39, 93, 185, 195, 186, 223, 250,
                117, 106, 204, 50, 217, 54, 112, 201, 197, 219, 228, 196, 110, 27, 183, 89, 126,
                179, 247, 25, 89, 126, 1, 185, 198, 190, 238, 20, 124, 63, 98, 123, 163, 75, 221,
                226, 255, 62, 29, 129, 178, 80, 199, 38, 187, 113, 50, 45, 126, 101, 76, 112, 199,
                189, 172, 98, 101, 227, 171, 92, 66, 229, 20, 133, 37, 120, 162, 40, 176, 29, 114,
                111, 121, 138, 247, 206, 245, 75, 154, 235, 92, 215, 2, 133, 86, 39, 214, 30, 211,
                237, 141, 246, 242, 134, 61, 66, 241, 11, 140, 60, 41, 90, 197, 21, 215, 154, 87,
                139, 219, 70, 122, 178, 216, 25, 49, 140, 88, 107, 93, 105, 175, 169, 212, 245,
                247, 201, 139, 128, 2, 220, 176, 145, 17, 156, 102, 196, 164, 108, 7, 164, 116,
                165, 239, 45, 99, 111, 183, 65, 141, 111, 54, 50, 154, 123, 87, 175, 159, 114, 145,
                26, 29, 35, 105, 147, 188, 22, 189, 34, 199, 58, 235, 227, 71, 86, 122, 114, 47,
                151, 128, 254, 24, 11, 2, 127, 45, 93, 67, 138, 149, 165, 146, 118, 100, 52, 206,
                156, 103, 192, 236, 137, 66, 113, 143, 62, 106, 94, 20, 155, 114, 55, 112, 9, 178,
                107, 248, 122, 250, 40, 56, 109, 253, 160, 79, 232, 223, 198, 147, 148, 133, 123,
                98, 192, 93, 172, 228, 83, 89, 23, 6, 171, 247, 92, 203, 144, 248, 22, 250, 255,
                154, 147, 155, 110, 35, 34, 135, 65, 5, 211, 50, 28, 56, 117, 96, 213, 42, 226, 81,
                239, 140, 205, 112, 180, 236, 255, 46, 162, 88, 204, 245, 157, 122, 5, 242, 236,
                124, 100, 175, 47, 92, 1, 213, 94, 248, 114, 101, 203, 214, 106, 12, 13, 116, 227,
                73, 207, 191, 22, 92, 39, 118, 92, 97, 18, 141, 85, 0, 155, 168, 152, 121, 228,
                253, 44, 13, 188, 210, 147, 89, 209, 122, 225, 126, 19, 38, 46, 51, 200, 247, 253,
                36, 77, 155, 81, 22, 202, 2, 254, 222, 149, 220, 79, 196, 80, 94, 159, 89, 251,
                191, 239, 176, 101, 213, 60, 244, 37, 51, 255, 42, 123, 213, 90, 87, 98, 126, 67,
                241, 240, 19, 140, 12, 193, 11, 65, 24, 132, 152, 14, 68, 8, 66, 192, 71, 107, 152,
                46, 84, 207, 182, 138, 187, 147, 57, 219, 107, 15, 181, 224, 131, 19, 233, 224, 22,
                138, 183, 3, 62, 201, 77, 142, 196, 145, 207, 193, 194, 186, 128, 159, 33, 120,
                146, 20, 126, 175, 31, 213, 103, 102, 93, 239, 169, 67, 182, 18, 94, 70, 143, 214,
                209, 219, 227, 110, 58, 70, 146, 49, 157, 254, 218, 125, 51, 141, 160, 192, 51, 83,
                254, 91, 55, 178, 59, 254, 9, 39, 59, 54, 96, 11, 81, 191, 113, 83, 139, 220, 151,
                125, 218, 0, 156, 195, 234, 29, 28, 99, 50, 163, 162, 7, 209, 79, 79, 90, 2, 188,
                141, 213, 90, 54, 171, 246, 109, 40, 241, 84, 100, 104, 61, 116, 136, 153, 4, 191,
                221, 67, 126, 131, 99, 200, 192, 59, 18, 241, 140, 182, 10, 148, 151, 247, 106,
                186, 156, 86, 28, 109, 7, 70, 55, 111, 241, 93, 239, 24, 244, 109, 245, 44, 188,
                227, 191, 138, 175, 166, 189, 238, 40, 4, 155, 43, 158, 1, 223, 167, 36, 123, 214,
                89, 93, 242, 201, 223, 233, 84, 202, 106, 111, 19, 206, 55, 205, 243, 72, 26, 41,
                255, 244, 178, 214, 207, 81, 26, 182, 210, 234, 177, 55, 13, 153, 154, 232, 200,
                42, 50, 81, 69, 138, 17, 66, 68, 0, 114, 169, 242, 30, 251, 214, 89, 102, 188, 213,
                145, 16, 150, 50, 91, 24, 47, 200, 84, 196, 164, 147, 125, 152, 88, 26, 177, 121,
                113, 231, 25, 198, 193, 229, 176, 25, 133, 144, 8, 218, 115, 118, 174, 187, 103,
                198, 73, 20, 194, 98, 216, 24, 183, 56, 158, 58, 194, 73, 56, 107, 81, 73, 74, 39,
                162, 178, 72, 99, 109, 35, 200, 183, 81, 48, 235, 123, 195, 9, 74, 89, 88, 67, 56,
                102, 225, 147, 98, 118, 62, 169, 125, 136, 42, 183, 204, 137, 229, 249, 43, 247,
                168, 11, 90, 165, 6, 125, 54, 247, 235, 232, 185, 131, 37, 222, 117, 157, 113, 73,
                18, 66, 13, 102, 238, 199, 106, 57, 99, 88, 217, 16, 3, 71, 184, 49, 142, 213, 220,
                31, 37, 105, 31, 150, 148, 209, 116, 224, 141, 255, 217, 241, 83, 23, 233, 83, 99,
                9, 196, 211, 132, 39, 77, 24, 15, 30, 187, 81, 229, 53, 207, 182, 7, 231, 87, 107,
                113, 210, 226, 116, 87, 144, 57, 156, 247, 40, 3, 200, 105, 140, 98, 129, 53, 235,
                107, 46, 119, 118, 154, 75, 203, 184, 117, 247, 28, 68, 102, 181, 193, 144, 67,
                214, 53, 134, 214, 253, 44, 125, 44, 105, 211, 152, 140, 36, 39, 175, 177, 213, 48,
                242, 58, 26, 211, 204, 62, 68, 68, 127, 231, 176, 85, 83, 220, 22, 77, 40, 238,
                120, 55, 163, 144, 92, 164, 204, 85, 136, 151, 227, 140, 217, 63, 177, 240, 206,
                142, 235, 174, 46, 236, 182, 168, 191, 129, 142, 211, 210, 155, 246, 142, 247, 111,
                131, 30, 85, 252, 21, 246, 223, 165, 155, 249, 82, 229, 203, 145, 182, 176, 6, 147,
                69, 3, 32, 164, 246, 174, 16, 233, 197, 247, 185, 251, 54, 164, 7, 85, 241, 226,
                164, 101, 157, 246, 229, 62, 47, 220, 69, 74, 110, 23, 186, 22, 173, 185, 237, 183,
                218, 239, 18, 175, 21, 234, 227, 170, 236, 182, 56, 208, 116, 93, 0, 193, 162, 182,
                125, 191, 30, 100, 118, 124, 230, 168, 18, 124, 20, 201, 143, 56, 206, 74, 158, 45,
                61, 177, 80, 181, 248, 171, 130, 46, 202, 29, 226, 63, 185, 109, 154, 120, 124, 52,
                82, 82, 88, 154, 40, 222, 251, 121, 130, 170, 94, 99, 104, 22, 207, 203, 207, 104,
                99, 187, 150, 9, 201, 232, 38, 66, 222, 96, 187, 175, 41, 153, 41, 244, 181, 12,
                143, 254, 116, 211, 235, 244,
            ]
            .into(),
            tag: [
                137, 28, 64, 241, 54, 24, 241, 121, 63, 180, 250, 192, 19, 232, 248, 111,
            ],
            iv: [
                206, 45, 219, 249, 117, 61, 19, 131, 79, 211, 230, 70, 157, 131, 35, 14,
            ],
            cek: [
                98, 90, 173, 179, 110, 22, 197, 252, 47, 217, 130, 83, 192, 114, 130, 0, 231, 78,
                69, 128, 146, 45, 239, 152, 223, 61, 253, 166, 57, 101, 64, 145, 174, 159, 111, 28,
                183, 62, 136, 95, 114, 35, 205, 224, 218, 54, 237, 73, 210, 21, 164, 27, 136, 117,
                143, 37, 59, 31, 180, 196, 75, 55, 251, 150, 198, 153, 217, 95, 19, 208, 194, 24,
                223, 229, 135, 144, 32, 71, 21, 145, 128, 116, 26, 174, 179, 168, 192, 242, 47,
                190, 172, 155, 95, 230, 236, 60, 136, 115, 182, 185, 186, 248, 171, 203, 78, 99,
                249, 163, 58, 197, 15, 197, 203, 148, 85, 158, 11, 173, 104, 0, 65, 16, 211, 44,
                113, 75, 176, 123, 192, 230, 13, 142, 102, 158, 243, 115, 176, 165, 70, 239, 109,
                236, 154, 96, 123, 206, 164, 1, 182, 205, 241, 94, 195, 50, 23, 160, 106, 188, 191,
                8, 42, 237, 235, 147, 249, 119, 196, 14, 132, 58, 249, 24, 24, 118, 227, 194, 209,
                248, 76, 178, 155, 188, 245, 135, 204, 202, 16, 208, 3, 68, 72, 65, 56, 235, 5, 73,
                53, 161, 0, 224, 196, 176, 223, 154, 107, 122, 63, 68, 58, 185, 198, 171, 220, 171,
                168, 203, 7, 37, 92, 236, 118, 133, 91, 21, 45, 59, 8, 251, 6, 118, 82, 9, 156, 80,
                19, 203, 80, 155, 69, 93, 74, 219, 243, 22, 73, 96, 151, 110, 123, 41, 176, 177,
                167, 181, 76, 65,
            ]
            .into(),
        };

        let public_der = [
            48, 130, 1, 34, 48, 13, 6, 9, 42, 134, 72, 134, 247, 13, 1, 1, 1, 5, 0, 3, 130, 1, 15,
            0, 48, 130, 1, 10, 2, 130, 1, 1, 0, 182, 152, 115, 30, 254, 224, 96, 0, 228, 244, 45,
            134, 38, 79, 125, 208, 203, 238, 96, 131, 109, 151, 220, 74, 116, 154, 198, 93, 96,
            255, 52, 86, 121, 149, 7, 79, 91, 140, 90, 251, 142, 45, 54, 189, 18, 180, 4, 51, 99,
            16, 154, 25, 64, 75, 207, 52, 54, 251, 80, 238, 39, 84, 75, 102, 39, 184, 178, 58, 161,
            147, 95, 44, 220, 46, 175, 95, 69, 119, 2, 12, 104, 29, 20, 169, 121, 79, 200, 36, 116,
            70, 88, 124, 74, 20, 217, 122, 96, 77, 40, 108, 74, 169, 81, 215, 210, 93, 129, 119,
            125, 156, 5, 25, 130, 71, 43, 45, 165, 157, 76, 199, 110, 238, 27, 227, 74, 233, 180,
            244, 143, 15, 140, 120, 142, 77, 125, 124, 101, 103, 175, 109, 85, 153, 180, 81, 105,
            227, 230, 108, 161, 178, 210, 80, 10, 188, 132, 222, 111, 120, 235, 53, 176, 236, 218,
            84, 242, 117, 49, 196, 77, 200, 13, 236, 58, 192, 33, 150, 148, 5, 127, 86, 60, 107,
            158, 33, 105, 219, 196, 30, 115, 243, 132, 68, 184, 46, 195, 132, 14, 226, 249, 43,
            156, 141, 211, 176, 112, 29, 33, 60, 188, 75, 50, 51, 249, 111, 160, 156, 77, 234, 49,
            86, 10, 33, 204, 163, 59, 0, 147, 76, 111, 12, 87, 155, 122, 180, 216, 181, 92, 178,
            43, 112, 225, 101, 233, 149, 169, 60, 66, 212, 122, 188, 43, 225, 16, 156, 204, 207, 2,
            3, 1, 0, 1,
        ];

        let enc_secret = [
            80, 148, 198, 31, 249, 254, 16, 176, 60, 183, 149, 10, 90, 99, 207, 183, 107, 168, 44,
            163, 251, 186, 141, 67, 66, 232, 105, 161, 67, 169, 244, 215, 93, 226, 45, 124, 205,
            30, 130, 65, 131, 188, 166, 105, 186, 178, 154, 185, 6, 154, 144, 29, 83, 68, 64, 103,
            93, 86, 14, 8, 97, 50, 249, 209, 46, 237, 217, 179, 86, 45, 48, 69, 186, 1, 126, 161,
            27, 204, 226, 75, 190, 95, 109, 116, 160, 82, 15, 222, 154, 217, 237, 99, 167, 154,
            202, 179, 124, 114, 247, 147, 148, 156, 142, 171, 138, 179, 4, 21, 219, 44, 182, 191,
            154, 173, 204, 17, 7, 133, 94, 12, 207, 137, 80, 112, 123, 207, 153, 2, 169, 96, 194,
            47, 231, 213, 250, 122, 144, 51, 142, 206, 90, 183, 239, 72, 162, 131, 179, 162, 56,
            171, 60, 16, 77, 153, 10, 19, 196, 160, 102, 157, 203, 93, 157, 173, 33, 225, 183, 183,
            160, 40, 108, 37, 207, 78, 94, 11, 180, 207, 231, 76, 129, 213, 153, 184, 198, 216, 48,
            23, 34, 145, 211, 186, 51, 63, 32, 42, 158, 29, 248, 134, 142, 8, 97, 16, 212, 116, 56,
            52, 215, 98, 114, 98, 53, 87, 43, 152, 178, 243, 143, 64, 105, 202, 165, 102, 185, 151,
            120, 31, 95, 97, 56, 59, 41, 205, 174, 189, 79, 149, 22, 231, 219, 181, 221, 9, 17,
            226, 104, 99, 48, 156, 92, 132, 26, 2, 72, 74,
        ];

        let secret = [0, 1, 2, 3];

        let loadable_session_key = SealedData::SoftV1 {
            data: Zeroizing::new([87, 226, 232, 212].into()),
            tag: [
                252, 18, 22, 251, 45, 71, 194, 127, 176, 97, 65, 223, 10, 37, 245, 17,
            ],
            iv: [
                230, 92, 51, 250, 96, 53, 159, 46, 112, 216, 253, 30, 37, 121, 118, 167,
            ],
        };

        // =============================================

        let mut soft_tpm = SoftTpm::default();

        let root_storage = soft_tpm
            .root_storage_key_load(&auth_value, &loadable_root)
            .unwrap();

        let ms_oapxbc_key = soft_tpm
            .rs256_load(&root_storage, &loadable_ms_oapxbc)
            .unwrap();

        let ms_oapxbc_public_der = soft_tpm.rs256_public_der(&ms_oapxbc_key).unwrap();

        assert_eq!(ms_oapxbc_public_der, public_der);

        #[allow(deprecated)]
        let yielded_cek = soft_tpm.rs256_yield_cek(&ms_oapxbc_key).unwrap();

        let yielded_secret_a = soft_tpm
            .unseal_data(&yielded_cek, &loadable_session_key)
            .unwrap();

        assert_eq!(&secret, yielded_secret_a.as_slice());

        let loadable_session_key = soft_tpm
            .msoapxbc_rsa_decipher_session_key(
                &ms_oapxbc_key,
                &root_storage,
                &enc_secret,
                secret.len(),
            )
            .unwrap();

        let yielded_secret_b = soft_tpm
            .unseal_data(&root_storage, &loadable_session_key)
            .unwrap();

        assert_eq!(&secret, yielded_secret_b.as_slice());
    }
}<|MERGE_RESOLUTION|>--- conflicted
+++ resolved
@@ -28,7 +28,6 @@
 #[derive(Default)]
 pub struct SoftTpm {}
 
-<<<<<<< HEAD
 impl SoftTpm {
     pub fn new() -> Self {
         SoftTpm::default()
@@ -37,8 +36,6 @@
 
 impl TpmFullSupport for SoftTpm {}
 
-=======
->>>>>>> ecb684cf
 impl Tpm for SoftTpm {
     // create a root-storage-key
     fn root_storage_key_create(
